--- conflicted
+++ resolved
@@ -169,7 +169,6 @@
 See [Version Compatibility Matrix](#version-compatibility) for further details, as different branches of this
 repository may have different Kafka requirements.
 
-<<<<<<< HEAD
 > **For the `master` branch:** To build a development version, you typically need the latest `trunk` version of Apache Kafka
 > (cf. `kafka.version` in [pom.xml](pom.xml) for details).  The following instructions will build and locally install
 > the latest `trunk` Kafka version:
@@ -185,71 +184,16 @@
 > # Now build and install Kafka locally
 > $ ./gradlew clean installAll
 > ```
-=======
-To add the Kafka Streams library to your application when using Confluent Platform and `maven` (see [pom.xml](pom.xml)
-and
-[Kafka Streams: libraries and maven artifacts](http://docs.confluent.io/current/streams/developer-guide.html#libraries-and-maven-artifacts)
-for details):
-
-```xml
-<!-- pom.xml -->
-<repositories>
-  <repository>
-    <id>confluent</id>
-    <url>http://packages.confluent.io/maven/</url>
-  </repository>
-</repositories>
-
-<dependencies>
-  <dependency>
-    <groupId>org.apache.kafka</groupId>
-    <artifactId>kafka-streams</artifactId>
-    <version>0.11.0.0-cp1</version>
-  </dependency>
-  <dependency>
-      <groupId>org.apache.kafka</groupId>
-      <artifactId>kafka-clients</artifactId>
-      <version>0.11.0.0-cp1</version>
-  </dependency>
-</dependencies>
-```
-
-To add the Kafka Streams library to your application when using Confluent Platform and `gradle`:
-
-```
-repositories {
-  maven { url "http://packages.confluent.io/maven/" }
-}
-
-dependencies {
-    compile "org.apache.kafka:kafka-streams:0.11.0.0-cp1"
-    compile "org.apache.kafka:kafka-clients:0.11.0.0-cp1"
-}
-```
-
-To add the Kafka Streams library to your application when using Confluent Platform and `sbt` (Scala):
-
-```scala
-resolvers ++= Seq(
-  "confluent-repository" at "http://packages.confluent.io/maven/"
-)
-
-libraryDependencies ++= Seq(
-  "org.apache.kafka" % "kafka-streams" % "0.11.0.0-cp1",
-  "org.apache.kafka" % "kafka-clients" % "0.11.0.0-cp1"
-)
-```
->>>>>>> 7ab40845
 
 <a name="requirements-confluent-platform"/>
 
 ## Confluent Platform
 
-<<<<<<< HEAD
-The code in this repository requires [schema-registry](https://github.com/confluentinc/schema-registry) from the Confluent Platform.
-=======
-The code in this repository requires Confluent Platform.
->>>>>>> 7ab40845
+The code in this repository requires [Confluent Schema Registry](https://github.com/confluentinc/schema-registry).
+And to build Confluent Schema Registry in its development version, further dependencies of Confluent Platform are needed (e.g.
+[Confluent Common](https://github.com/confluentinc/common) and
+[Confluent Rest Utils](https://github.com/confluentinc/rest-utils), 
+please read its own [README](https://github.com/confluentinc/schema-registry) file for details).
 See [Version Compatibility Matrix](#version-compatibility) for further details, as different branches of this
 repository may have different Confluent Platform requirements.
 
@@ -261,18 +205,29 @@
 > the latest `master` Schema Registry version:
 >
 > ```shell
+> $ git clone https://github.com/confluentinc/common.git
+> $ cd common
+> $ git checkout master
+>
+> # Build and install common locally
+> $ mvn -DskipTests=true clean install
+>
+> $ git clone https://github.com/confluentinc/rest-utils.git
+> $ cd rest-utils
+> $ git checkout master
+>
+> # Build and install rest-utils locally
+> $ mvn -DskipTests=true clean install
+>
 > $ git clone https://github.com/confluentinc/schema-registry.git
 > $ cd schema-registry
 > $ git checkout master
 >
 > # Now build and install schema-registry locally
-> $ mvn clean install
+> $ mvn -DskipTests=true clean install
 > ```
 
-Note that to build schema-registry in its development version, further dependencies of Confluent Platform are needed (e.g.
-[common](https://github.com/confluentinc/common) and
-[rest-utils](https://github.com/confluentinc/rest-utils)). Please read its own [README](https://github.com/confluentinc/schema-registry)
-file for details. Also, each example states its exact requirements at the very top.
+Also, each example states its exact requirements at the very top.
 
 
 <a name="requirements-java"/>
@@ -347,11 +302,7 @@
 #
 $ mvn clean package
 
-<<<<<<< HEAD
 # >>> Creates target/streams-examples-3.5.0-SNAPSHOT-standalone.jar
-=======
-# >>> Creates target/streams-examples-3.4.0-standalone.jar
->>>>>>> 7ab40845
 
 ```
 
@@ -360,11 +311,7 @@
 ```shell
 # Run an example application from the standalone jar.
 # Here: `WordCountLambdaExample`
-<<<<<<< HEAD
 $ java -cp target/streams-examples-3.5.0-SNAPSHOT-standalone.jar \
-=======
-$ java -cp target/streams-examples-3.4.0-standalone.jar \
->>>>>>> 7ab40845
   io.confluent.examples.streams.WordCountLambdaExample
 ```
 
@@ -380,11 +327,7 @@
 ```shell
 # Run an example application from the standalone jar.
 # Here: `WordCountLambdaExample`
-<<<<<<< HEAD
 $ java -cp target/streams-examples-3.5.0-SNAPSHOT-standalone.jar \
-=======
-$ java -cp target/streams-examples-3.4.0-standalone.jar \
->>>>>>> 7ab40845
   -Dlog4j.configuration=file:src/main/resources/log4j.properties \
   io.confluent.examples.streams.WordCountLambdaExample
 ```
@@ -414,11 +357,7 @@
 
 | Branch (this repo)                                                             | Apache Kafka      | Confluent Platform | Notes                                                                                 |
 | -------------------------------------------------------------------------------|-------------------|--------------------|---------------------------------------------------------------------------------------|
-<<<<<<< HEAD
-| [master](../../../tree/master/kafka-streams)                                   | 0.11.1.0-SNAPSHOT | 3.5.0-SNAPSHOT     | You must manually build the `trunk` version of Apache Kafka and `master` version of Confluent Platform.  See instructions above. |
-=======
 | [master](../../../tree/master/kafka-streams)                                   | 0.11.1.0-SNAPSHOT | 3.5.0-SNAPSHOT     | You must manually build the `trunk` version of Apache Kafka and the `master` version of Confluent Platform.  See instructions above. |
->>>>>>> 7ab40845
 | [3.4.x](../../../tree/3.4.x/kafka-streams)                                     | 0.11.0.0(-cp1)    | 3.4.0              | Works out of the box                                                                  |
 | [3.3.x](../../../tree/3.3.x/kafka-streams)                                     | 0.11.0.0(-cp1)    | 3.3.0              | Works out of the box                                                                  |
 | [3.2.x](../../../tree/3.2.x/kafka-streams)                                     | 0.10.2.1(-cp1)    | 3.2.1              | Works out of the box                                                                  |
