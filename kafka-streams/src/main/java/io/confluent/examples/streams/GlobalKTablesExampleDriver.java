/**
 * Copyright 2016 Confluent Inc.
 * <p>
 * Licensed under the Apache License, Version 2.0 (the "License"); you may not use this file except
 * in compliance with the License. You may obtain a copy of the License at
 * <p>
 * http://www.apache.org/licenses/LICENSE-2.0
 * <p>
 * Unless required by applicable law or agreed to in writing, software distributed under the License
 * is distributed on an "AS IS" BASIS, WITHOUT WARRANTIES OR CONDITIONS OF ANY KIND, either express
 * or implied. See the License for the specific language governing permissions and limitations under
 * the License.
 */
package io.confluent.examples.streams;

import org.apache.avro.specific.SpecificRecord;
import org.apache.kafka.clients.consumer.ConsumerConfig;
import org.apache.kafka.clients.consumer.ConsumerRecords;
import org.apache.kafka.clients.consumer.KafkaConsumer;
import org.apache.kafka.clients.producer.KafkaProducer;
import org.apache.kafka.clients.producer.ProducerConfig;
import org.apache.kafka.clients.producer.ProducerRecord;
import org.apache.kafka.common.serialization.Serdes;

import java.util.ArrayList;
import java.util.Collections;
import java.util.List;
import java.util.Map;
import java.util.Properties;
import java.util.Random;

import io.confluent.examples.streams.avro.Customer;
import io.confluent.examples.streams.avro.EnrichedOrder;
import io.confluent.examples.streams.avro.Order;
import io.confluent.examples.streams.avro.Product;
import io.confluent.examples.streams.utils.SpecificAvroSerde;
import io.confluent.kafka.schemaregistry.client.CachedSchemaRegistryClient;
import io.confluent.kafka.serializers.AbstractKafkaAvroSerDeConfig;
import io.confluent.kafka.serializers.KafkaAvroDeserializer;
import io.confluent.kafka.serializers.KafkaAvroDeserializerConfig;

import static io.confluent.examples.streams.GlobalKTablesExample.CUSTOMER_TOPIC;
import static io.confluent.examples.streams.GlobalKTablesExample.ENRICHED_ORDER_TOPIC;
import static io.confluent.examples.streams.GlobalKTablesExample.ORDER_TOPIC;
import static io.confluent.examples.streams.GlobalKTablesExample.PRODUCT_TOPIC;

/**
 * This is a sample driver for the {@link GlobalKTablesExample}.
 * To run this driver please first refer to the instructions in {@link GlobalKTablesExample}.
 * You can then run this class directly in your IDE or via the command line.
 * <p>
 * To run via the command line you might want to package as a fatjar first. Please refer to:
 * <a href='https://github.com/confluentinc/examples/tree/3.2.x/kafka-streams#packaging-and-running'>Packaging</a>
 * <p>
 * Once packaged you can then run:
 * <pre>
 * {@code
<<<<<<< HEAD
 * $ java -cp target/streams-examples-3.3.0-SNAPSHOT-standalone.jar io.confluent.examples.streams.GlobalKTablesExampleDriver
=======
 * $ java -cp target/streams-examples-3.2.0-standalone.jar io.confluent.examples.streams.GlobalKTablesExampleDriver
>>>>>>> 29f4a6c1
 * }</pre>
 */
public class GlobalKTablesExampleDriver {

  private static final Random RANDOM = new Random();
  private static final int RECORDS_TO_GENERATE = 100;

  public static void main(String[] args) {
    final String bootstrapServers = "localhost:9092";
    final String schemaRegistryUrl = "http://localhost:8081";
    generateCustomers(bootstrapServers, schemaRegistryUrl, RECORDS_TO_GENERATE);
    generateProducts(bootstrapServers, schemaRegistryUrl, RECORDS_TO_GENERATE);
    generateOrders(bootstrapServers, schemaRegistryUrl, RECORDS_TO_GENERATE, RECORDS_TO_GENERATE, RECORDS_TO_GENERATE);
    receiveEnrichedOrders(bootstrapServers, schemaRegistryUrl, RECORDS_TO_GENERATE);
  }

  private static void receiveEnrichedOrders(final String bootstrapServers,
                                                           final String schemaRegistryUrl,
                                                           final int expected) {
    final Properties consumerProps = new Properties();
    consumerProps.put(ConsumerConfig.BOOTSTRAP_SERVERS_CONFIG, bootstrapServers);
    consumerProps.put(ConsumerConfig.GROUP_ID_CONFIG, "global-tables-consumer");
    consumerProps.put(ConsumerConfig.AUTO_OFFSET_RESET_CONFIG, "earliest");
    consumerProps.put(ConsumerConfig.KEY_DESERIALIZER_CLASS_CONFIG, Serdes.Long().deserializer().getClass());
    consumerProps.put(ConsumerConfig.VALUE_DESERIALIZER_CLASS_CONFIG, KafkaAvroDeserializer.class);
    consumerProps.put(AbstractKafkaAvroSerDeConfig.SCHEMA_REGISTRY_URL_CONFIG, schemaRegistryUrl);
    consumerProps.put(KafkaAvroDeserializerConfig.SPECIFIC_AVRO_READER_CONFIG, true);

    final KafkaConsumer<Long, EnrichedOrder> consumer = new KafkaConsumer<>(consumerProps);
    consumer.subscribe(Collections.singleton(ENRICHED_ORDER_TOPIC));
    int received = 0;
    while(received < expected) {
      final ConsumerRecords<Long, EnrichedOrder> records = consumer.poll(Long.MAX_VALUE);
      records.forEach(record -> System.out.println(record.value()));
    }
    consumer.close();
  }

  static List<Customer> generateCustomers(final String bootstrapServers,
                                                 final String schemaRegistryUrl,
                                                 final int count) {

    final SpecificAvroSerde<Customer> customerSerde = createSerde(schemaRegistryUrl);
    final Properties producerProperties = new Properties();
    producerProperties.put(ProducerConfig.BOOTSTRAP_SERVERS_CONFIG, bootstrapServers);

    final KafkaProducer<Long, Customer>
        customerProducer =
        new KafkaProducer<>(producerProperties, Serdes.Long().serializer(), customerSerde.serializer());
    final List<Customer> allCustomers = new ArrayList<>();
    final String [] genders = {"male", "female", "unknown"};
    final Random random = new Random();
    for(long i = 0; i < count; i++) {
      final Customer customer = new Customer(randomString(10),
                                             genders[random.nextInt(genders.length)],
                                             randomString(20));
      allCustomers.add(customer);
      customerProducer.send(new ProducerRecord<>(CUSTOMER_TOPIC, i, customer));
    }
    customerProducer.close();
    return allCustomers;
  }

  static List<Product> generateProducts(final String bootstrapServers,
                                               final String schemaRegistryUrl,
                                               final int count) {

    final SpecificAvroSerde<Product> productSerde = createSerde(schemaRegistryUrl);

    final Properties producerProperties = new Properties();
    producerProperties.put(ProducerConfig.BOOTSTRAP_SERVERS_CONFIG, bootstrapServers);

    final KafkaProducer<Long, Product>
        producer =
        new KafkaProducer<>(producerProperties, Serdes.Long().serializer(), productSerde.serializer());
    final List<Product> allProducts = new ArrayList<>();
    for(long i = 0; i < count; i++) {
      final Product product = new Product(randomString(10),
                                          randomString(RECORDS_TO_GENERATE),
                                          randomString(20));
      allProducts.add(product);
      producer.send(new ProducerRecord<>(PRODUCT_TOPIC, i, product));
    }
    producer.close();
    return allProducts;
  }

  static List<Order> generateOrders(final String bootstrapServers,
                                             final String schemaRegistryUrl,
                                             final int numCustomers,
                                             final int numProducts,
                                             final int count) {

    final SpecificAvroSerde<Order> ordersSerde = createSerde(schemaRegistryUrl);

    final Properties producerProperties = new Properties();
    producerProperties.put(ProducerConfig.BOOTSTRAP_SERVERS_CONFIG, bootstrapServers);

    final KafkaProducer<Long, Order>
        producer =
        new KafkaProducer<>(producerProperties, Serdes.Long().serializer(), ordersSerde.serializer());

    final List<Order> allOrders = new ArrayList<>();
    for(long i = 0; i < count; i++) {
      final long customerId = RANDOM.nextInt(numCustomers);
      final long productId = RANDOM.nextInt(numProducts);
      final Order order = new Order(customerId,
                                    productId,
                                    RANDOM.nextLong());
      allOrders.add(order);
      producer.send(new ProducerRecord<>(ORDER_TOPIC, i, order));
    }
    producer.close();
    return allOrders;
  }

  private static <VT extends SpecificRecord> SpecificAvroSerde<VT> createSerde(final String schemaRegistryUrl) {
    final CachedSchemaRegistryClient
        schemaRegistry =
        new CachedSchemaRegistryClient(schemaRegistryUrl, 10);

    final Map<String, String>
        serdeProps =
        Collections.singletonMap("schema.registry.url", schemaRegistryUrl);

    final SpecificAvroSerde<VT> serde = new SpecificAvroSerde<>(schemaRegistry, serdeProps);
    serde.configure(serdeProps, true);
    return serde;
  }

  // Copied from org.apache.kafka.test.TestUtils
  private static String randomString(int len) {
    final StringBuilder b = new StringBuilder();

    for(int i = 0; i < len; ++i) {
      b.append("ABCDEFGHIJKLMNOPQRSTUVWXYZabcdefghijklmnopqrstuvwxyz0123456789".charAt(RANDOM.nextInt
          ("ABCDEFGHIJKLMNOPQRSTUVWXYZabcdefghijklmnopqrstuvwxyz0123456789".length())));
    }

    return b.toString();
  }

}<|MERGE_RESOLUTION|>--- conflicted
+++ resolved
@@ -55,11 +55,7 @@
  * Once packaged you can then run:
  * <pre>
  * {@code
-<<<<<<< HEAD
  * $ java -cp target/streams-examples-3.3.0-SNAPSHOT-standalone.jar io.confluent.examples.streams.GlobalKTablesExampleDriver
-=======
- * $ java -cp target/streams-examples-3.2.0-standalone.jar io.confluent.examples.streams.GlobalKTablesExampleDriver
->>>>>>> 29f4a6c1
  * }</pre>
  */
 public class GlobalKTablesExampleDriver {
