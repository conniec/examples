# Kafka Streams examples [![Build Status](https://travis-ci.org/confluentinc/examples.svg?branch=3.2.x)](https://travis-ci.org/confluentinc/examples)

This sub-folder contains code examples that demonstrate how to implement real-time applications and event-driven
microservices using the Streams API of [Apache Kafka](http://kafka.apache.org/) aka Kafka Streams.

For more information take a look at the
<<<<<<< HEAD
[**latest Confluent documentation on the Kafka Streams API**](http://docs.confluent.io/current/streams/), notably the
[**Developer Guide**](http://docs.confluent.io/current/streams/developer-guide.html).
=======
[**Confluent 3.2.1 documentation on the Kafka Streams API**](http://docs.confluent.io/3.2.1/streams/), notably the
[**Developer Guide**](http://docs.confluent.io/3.2.1/streams/developer-guide.html).
>>>>>>> d1adc4f7

---
Table of Contents

* [Available examples](#available-examples)
    * [Java](#examples-java)
    * [Scala](#examples-scala)
* [Requirements](#requirements)
    * [Apache Kafka](#requirements-kafka)
    * [Confluent Platform](#requirements-confluent-platform)
    * [Java](#requirements-java)
    * [Scala](#requirements-scala)
* [Packaging and running the examples](#packaging-and-running)
* [Development](#development)
* [Version Compatibility Matrix](#version-compatibility)
* [Where to find help](#help)

---


<a name="available-examples"/>

# Available examples

This repository has several branches to help you find the correct code examples for the version of Apache Kafka and/or
Confluent Platform that you are using.  See [Version Compatibility Matrix](#version-compatibility) below for details.

There are two kinds of examples:

* **Examples under [src/main/](src/main/)**: These examples are short and concise.  Also, you can interactively
  test-drive these examples, e.g. against a local Kafka cluster.  If you want to actually run these examples, then you
  must first install and run Apache Kafka and friends, which we describe in section
  [Packaging and running the examples](#packaging-and-running).  Each example also states its exact requirements and
  instructions at the very top.
* **Examples under [src/test/](src/test/)**: These examples are a bit longer because they implement integration tests
  that demonstrate end-to-end data pipelines.  Here, we use a testing framework to automatically spawn embedded Kafka
  clusters, feed input data to them (using the standard Kafka producer client), process the data using Kafka Streams,
  and finally read and verify the output results (using the standard Kafka consumer client).
  These examples are also a good starting point to learn how to implement your own end-to-end integration tests.


<a name="examples-java"/>

## Java

> Note: We use the label "Lambda" to denote examples that make use of lambda expressions and thus require Java 8+.

* [WordCountLambdaExample](src/main/java/io/confluent/examples/streams/WordCountLambdaExample.java)
  -- demonstrates, using the Kafka Streams DSL, how to implement the WordCount program that computes a simple word
  occurrence histogram from an input text.
* [MapFunctionLambdaExample](src/main/java/io/confluent/examples/streams/MapFunctionLambdaExample.java)
  -- demonstrates how to perform stateless transformations via map functions, using the Kafka Streams DSL
  (see also the Scala variant
  [MapFunctionScalaExample](src/main/scala/io/confluent/examples/streams/MapFunctionScalaExample.scala))
* [SessionWindowsExample](src/main/java/io/confluent/examples/streams/SessionWindowsExample.java)
  -- demonstrates how to perform user behavior analysis through sessionization of user events
* [SumLambdaExample](src/main/java/io/confluent/examples/streams/SumLambdaExample.java)
  -- demonstrates how to perform stateful transformations via `reduce`, using the Kafka Streams DSL
* [PageViewRegionLambdaExample](src/main/java/io/confluent/examples/streams/PageViewRegionLambdaExample.java)
  -- demonstrates how to perform a join between a `KStream` and a `KTable`, i.e. an example of a stateful computation
    * Variant: [PageViewRegionExample](src/main/java/io/confluent/examples/streams/PageViewRegionExample.java),
      which implements the same example but without lambda expressions and thus works with Java 7+.
* Working with data in Apache Avro format (see also the end-to-end demos under integration tests below):
    * Generic Avro:
      [PageViewRegionLambdaExample](src/main/java/io/confluent/examples/streams/PageViewRegionLambdaExample.java)
      (Java 8+) and
      [PageViewRegionExample](src/main/java/io/confluent/examples/streams/PageViewRegionExample.java) (Java 7+)
    * Specific Avro:
      [WikipediaFeedAvroLambdaExample](src/main/java/io/confluent/examples/streams/WikipediaFeedAvroLambdaExample.java)
      (Java 8+) and
      [WikipediaFeedAvroExample](src/main/java/io/confluent/examples/streams/WikipediaFeedAvroExample.java) (Java 7+)
* [SecureKafkaStreamsExample](src/main/java/io/confluent/examples/streams/SecureKafkaStreamsExample.java) (Java 7+)
  -- demonstrates how to configure Kafka Streams for secure stream processing (here: encrypting data-in-transit
  and enabling client authentication so that the Kafka Streams application authenticates itself to the Kafka brokers)
* [StateStoresInTheDSLIntegrationTest](src/test/java/io/confluent/examples/streams/StateStoresInTheDSLIntegrationTest.java) (Java 8+)
  -- demonstrates how to use state stores in the Kafka Streams DSL
* [WordCountInteractiveQueriesExample](src/main/java/io/confluent/examples/streams/interactivequeries/WordCountInteractiveQueriesExample.java) (Java 8+)
  -- demonstrates the Interactive Queries feature to locate and query state stores of a Kafka Streams application
  from other applications; here, we opted to use a REST API to implement the required RPC layer to allow applications to
  talk to each other
* [KafkaMusicExample](src/main/java/io/confluent/examples/streams/interactivequeries/kafkamusic/KafkaMusicExample.java) (Java 8+)
  -- demonstrates the building of a simple music charts application. Uses the Interactive Queries feature to query the state stores to get
  the latest top five songs. Demonstrates locating the KafkaStreams instance for a store and key and retrieving the values via a REST API
* [HandlingCorruptedInputRecordsIntegrationTest](src/test/java/io/confluent/examples/streams/HandlingCorruptedInputRecordsIntegrationTest.java)
  (Java 8+) -- demonstrates how to handle corrupt input records (think: poison pill messages)
* [MixAndMatchLambdaIntegrationTest](src/test/java/io/confluent/examples/streams/MixAndMatchLambdaIntegrationTest.java)
  (Java 8+) -- demonstrates how to mix and match the DSL and the Processor API via `KStream#transform()` and
  `KStream#process()`, which allow you to include custom `Transformer` and `Processor` implementations, respectively,
  within topologies defined via the DSL
* [ApplicationResetExample](src/main/java/io/confluent/examples/streams/ApplicationResetExample.java) (Java 8+)
  -- demonstrates the usage of the application reset tool (`bin/kafka-streams-application-reset`)
* [GlobalKTablesExample](src/main/java/io/confluent/examples/streams/GlobalKTablesExample.java) (Java 8+)
  -- demonstrates joining between `KStream` and `GlobalKTable`.
* And [further examples](src/main/java/io/confluent/examples/streams/).

We also provide several **integration tests**, which demonstrate end-to-end data pipelines.  Here, we spawn embedded Kafka
clusters and the [Confluent Schema Registry](https://github.com/confluentinc/schema-registry), feed input data to them
(using the standard Kafka producer client), process the data using Kafka Streams, and finally read and verify the output
results (using the standard Kafka consumer client).

> Tip: Run `mvn test` to launch the integration tests.

* [WordCountLambdaIntegrationTest](src/test/java/io/confluent/examples/streams/WordCountLambdaIntegrationTest.java)
* [WordCountInteractiveQueriesExampleTest](src/test/java/io/confluent/examples/streams/interactivequeries/WordCountInteractiveQueriesExampleTest.java)
* [EventDeduplicationLambdaIntegrationTest](src/test/java/io/confluent/examples/streams/EventDeduplicationLambdaIntegrationTest.java)
* [GlobalKTableExampleTest](src/test/java/io/confluent/examples/streams/GlobalKTablesExampleTest.java)
* [HandlingCorruptedInputRecordsIntegrationTest](src/test/java/io/confluent/examples/streams/HandlingCorruptedInputRecordsIntegrationTest.java)
* [KafkaMusicExampleTest](src/test/java/io/confluent/examples/streams/interactivequeries/kafkamusic/KafkaMusicExampleTest.java)
* [MapFunctionLambdaIntegrationTest](src/test/java/io/confluent/examples/streams/MapFunctionLambdaIntegrationTest.java)
* [MixAndMatchLambdaIntegrationTest](src/test/java/io/confluent/examples/streams/MixAndMatchLambdaIntegrationTest.java)
* [PassThroughIntegrationTest](src/test/java/io/confluent/examples/streams/PassThroughIntegrationTest.java)
* [SessionWindowsExampleTest](src/test/java/io/confluent/examples/streams/SessionWindowsExampleTest.java)
* [SumLambdaIntegrationTest](src/test/java/io/confluent/examples/streams/SumLambdaIntegrationTest.java)
* [StreamToStreamJoinIntegrationTest](src/test/java/io/confluent/examples/streams/StreamToStreamJoinIntegrationTest.java)
* [StreamToTableJoinIntegrationTest](src/test/java/io/confluent/examples/streams/StreamToTableJoinIntegrationTest.java)
* [TableToTableJoinIntegrationTest](src/test/java/io/confluent/examples/streams/TableToTableJoinIntegrationTest.java)
* [UserCountsPerRegionLambdaIntegrationTest](src/test/java/io/confluent/examples/streams/UserCountsPerRegionLambdaIntegrationTest.java)
* [GenericAvroIntegrationTest](src/test/java/io/confluent/examples/streams/GenericAvroIntegrationTest.java)
* [SpecificAvroIntegrationTest](src/test/java/io/confluent/examples/streams/SpecificAvroIntegrationTest.java)
* [ValidateStateWithInteractiveQueriesLambdaIntegrationTest](src/test/java/io/confluent/examples/streams/ValidateStateWithInteractiveQueriesLambdaIntegrationTest.java)


<a name="examples-scala"/>

## Scala

* [MapFunctionScalaExample](src/main/scala/io/confluent/examples/streams/MapFunctionScalaExample.scala)
  -- demonstrates how to perform simple, state-less transformations via map functions, using the Kafka Streams DSL
  (see also the Java variant
  [MapFunctionLambdaExample](src/main/java/io/confluent/examples/streams/MapFunctionLambdaExample.java))

We also provide several **integration tests**, which demonstrate end-to-end data pipelines.  Here, we spawn embedded Kafka
clusters and the [Confluent Schema Registry](https://github.com/confluentinc/schema-registry), feed input data to them
(using the standard Kafka producer client), process the data using Kafka Streams, and finally read and verify the output
results (using the standard Kafka consumer client).

> Tip: Run `mvn test` to launch the integration tests.

* [StreamToTableJoinScalaIntegrationTest](src/test/scala/io/confluent/examples/streams/StreamToTableJoinScalaIntegrationTest.scala)
* [WordCountScalaIntegrationTest](src/test/scala/io/confluent/examples/streams/WordCountScalaIntegrationTest.scala)
* [GenericAvroScalaIntegrationTest](src/test/scala/io/confluent/examples/streams/GenericAvroScalaIntegrationTest.scala)
* [ProbabilisticCountingScalaIntegrationTest](src/test/scala/io/confluent/examples/streams/ProbabilisticCountingScalaIntegrationTest.scala)
  -- demonstrates how to probabilistically count items in an input stream by implementing a custom state store
  ([CMSStore](src/main/scala/io/confluent/examples/streams/algebird/CMSStore.scala)) that is backed by a
  [Count-Min Sketch](https://en.wikipedia.org/wiki/Count%E2%80%93min_sketch) data structure (with the CMS implementation
  of [Twitter Algebird](https://github.com/twitter/algebird))
* [SpecificAvroScalaIntegrationTest](src/test/scala/io/confluent/examples/streams/SpecificAvroScalaIntegrationTest.scala)


<a name="requirements"/>

# Requirements

<a name="requirements-kafka"/>

## Apache Kafka

The code in this repository requires Apache Kafka 0.10+ because from this point onwards Kafka includes its
[Kafka Streams](https://github.com/apache/kafka/tree/trunk/streams) library.
See [Version Compatibility Matrix](#version-compatibility) for further details, as different branches of this
repository may have different Kafka requirements.

> **When using the `master` branch:** The `master` branch typically requires the latest `trunk` version of Apache Kafka
> (cf. `kafka.version` in [pom.xml](pom.xml) for details).  The following instructions will build and locally install
> the latest `trunk` Kafka version:
>
> ```shell
> $ git clone git@github.com:apache/kafka.git
> $ cd kafka
> $ git checkout trunk
>
> # Bootstrap gradle wrapper
> $ gradle
>
> # Now build and install Kafka locally
> $ ./gradlew clean installAll
> ```

To add the Kafka Streams library to your application when using Confluent Platform and `maven` (see [pom.xml](pom.xml)
and
[Kafka Streams: libraries and maven artifacts](http://docs.confluent.io/current/streams/developer-guide.html#libraries-and-maven-artifacts)
for details):

```xml
<!-- pom.xml -->
<repositories>
  <repository>
    <id>confluent</id>
    <url>http://packages.confluent.io/maven/</url>
  </repository>
</repositories>

<dependencies>
  <dependency>
    <groupId>org.apache.kafka</groupId>
    <artifactId>kafka-streams</artifactId>
    <version>0.10.2.1-cp1</version>
  </dependency>
  <dependency>
      <groupId>org.apache.kafka</groupId>
      <artifactId>kafka-clients</artifactId>
      <version>0.10.2.1-cp1</version>
  </dependency>
</dependencies>
```

To add the Kafka Streams library to your application when using Confluent Platform and `gradle`:

```
repositories {
  maven { url "http://packages.confluent.io/maven/" }
}

dependencies {
    compile "org.apache.kafka:kafka-streams:0.10.2.1-cp1"
    compile "org.apache.kafka:kafka-clients:0.10.2.1-cp1"
}
```

To add the Kafka Streams library to your application when using Confluent Platform and `sbt` (Scala):

```scala
resolvers ++= Seq(
  "confluent-repository" at "http://packages.confluent.io/maven/"
)

libraryDependencies ++= Seq(
  "org.apache.kafka" % "kafka-streams" % "0.10.2.1-cp1",
  "org.apache.kafka" % "kafka-clients" % "0.10.2.1-cp1"
)
```

<a name="requirements-confluent-platform"/>

## Confluent Platform

The code in this repository requires Confluent Platform 3.1.x.
See [Version Compatibility Matrix](#version-compatibility) for further details, as different branches of this
repository may have different Confluent Platform requirements.

* [Confluent Platform Quickstart](http://docs.confluent.io/current/quickstart.html) (how to download and install)
* [Confluent Platform documentation](http://docs.confluent.io/current/)

If you just run the integration tests (`mvn test`), then you do not need to install anything -- all maven artifacts
will be downloaded automatically for the build.  However, if you want to interactively test-drive the examples under
[src/main/](src/main/)
(such as [WordCountLambdaExample](src/main/java/io/confluent/examples/streams/WordCountLambdaExample.java)), then you
do need to install Confluent Platform.  See [Packaging and running the examples](#packaging-and-running) below.  Also,
each example states its exact requirements at the very top.


<a name="requirements-java"/>

## Java 8

Some code examples require Java 8, primarily because of the usage of
[lambda expressions](https://docs.oracle.com/javase/tutorial/java/javaOO/lambdaexpressions.html).

IntelliJ IDEA users:

* Open _File > Project structure_
* Select "Project" on the left.
    * Set "Project SDK" to Java 1.8.
    * Set "Project language level" to "8 - Lambdas, type annotations, etc."


<a name="requirements-scala"/>

## Scala

> Scala is required only for the Scala examples in this repository.  If you are a Java developer you can safely ignore
> this section.

If you want to experiment with the Scala examples in this repository, you need a version of Scala that supports Java 8
and SAM / Java lambda (e.g. Scala 2.11 with `-Xexperimental` compiler flag, or 2.12).


<a name="packaging-and-running"/>

# Packaging and running the examples

> **Tip:** If you only want to run the integration tests (`mvn test`), then you do not need to package or install
> anything -- just run `mvn test`.  The instructions below are only needed if you want to interactively test-drive the
> examples under [src/main/](src/main/).

The first step is to install and run a Kafka cluster, which must consist of at least one Kafka broker as well as
at least one ZooKeeper instance.  Some examples may also require a running instance of Confluent schema registry.
The [Confluent Platform Quickstart](http://docs.confluent.io/current/quickstart.html) guide provides the full
details.

In a nutshell:

```shell
# Start ZooKeeper
$ ./bin/zookeeper-server-start ./etc/kafka/zookeeper.properties

# In a separate terminal, start Kafka broker
$ ./bin/kafka-server-start ./etc/kafka/server.properties

# In a separate terminal, start Confluent schema registry
$ ./bin/schema-registry-start ./etc/schema-registry/schema-registry.properties

# Again, please refer to the Confluent Platform Quickstart for details such as
# how to download Confluent Platform, how to stop the above three services, etc.
```

> Tip:  You can also run `mvn test`, which executes the included integration tests.  These tests spawn embedded Kafka
> clusters to showcase the Kafka Streams functionality end-to-end.  The benefit of the integration tests is that you
> don't need to install and run a Kafka cluster yourself.

If you want to run the examples against a Kafka cluster, you may want to create a standalone jar ("fat jar") of the
Kafka Streams examples via:

```shell
# Create a standalone jar
#
# Tip: You can also disable the test suite (e.g. to speed up the packaging
#      or to lower JVM memory usage) if needed:
#
#     $ mvn -DskipTests=true clean package
#
$ mvn clean package

<<<<<<< HEAD
# >>> Creates target/streams-examples-3.3.0-SNAPSHOT-standalone.jar
=======
# >>> Creates target/streams-examples-3.2.1-standalone.jar
>>>>>>> d1adc4f7
```

You can now run the example applications as follows:

```shell
# Run an example application from the standalone jar.
# Here: `WordCountLambdaExample`
<<<<<<< HEAD
$ java -cp target/streams-examples-3.3.0-SNAPSHOT-standalone.jar \
=======
$ java -cp target/streams-examples-3.2.1-standalone.jar \
>>>>>>> d1adc4f7
  io.confluent.examples.streams.WordCountLambdaExample
```

Keep in mind that the machine on which you run the command above must have access to the Kafka/ZK clusters you
configured in the code examples.  By default, the code examples assume the Kafka cluster is accessible via
`localhost:9092` (aka Kafka's ``bootstrap.servers`` parameter) and the ZooKeeper ensemble via `localhost:2181`.
You can override the default ``bootstrap.servers`` parameter through a command line argument.


<a name="development"/>

# Development

This project uses the standard maven lifecycle and commands such as:

```shell
$ mvn compile # This also generates Java classes from the Avro schemas
$ mvn test    # Runs unit and integration tests
```


<a name="version-compatibility"/>

# Version Compatibility Matrix

| Branch (this repo)                                                             | Apache Kafka      | Confluent Platform | Notes                                                                                 |
| -------------------------------------------------------------------------------|-------------------|--------------------|---------------------------------------------------------------------------------------|
| [master](../../../tree/master/kafka-streams)                                   | 0.11.0.0-SNAPSHOT | 3.3.0-SNAPSHOT     | You must manually build the `trunk` version of Apache Kafka.  See instructions above. |
| [3.2.x](../../../tree/3.2.x/kafka-streams)                                     | 0.10.2.1(-cp1)    | 3.2.1              | Works out of the box                                                                  |
| [3.1.x](../../../tree/3.1.x/kafka-streams)                                     | 0.10.1.1 [preferred], 0.10.1.0(-cp2)    | 3.1.1              | Works out of the box                                                                  |
| [kafka-0.10.0.1-cp-3.0.1](../../../tree/kafka-0.10.0.1-cp-3.0.1/kafka-streams) | 0.10.0.1(-cp1)    | 3.0.1              | Works out of the box                                                                  |
| [kafka-0.10.0.0-cp-3.0.0](../../../tree/kafka-0.10.0.0-cp-3.0.0/kafka-streams) | 0.10.0.0(-cp1)    | 3.0.0              | Works out of the box                                                                  |

The `master` branch of this repository represents active development, and may require additional steps on your side to
make it compile.  Check this README as well as [pom.xml](pom.xml) for any such information.


<a name="help"/>

# Where to find help

* Looking for documentation on Apache Kafka's Streams API?
    * We recommend to read the [Kafka Streams chapter](http://docs.confluent.io/current/streams/) in the
      [Confluent Platform documentation](http://docs.confluent.io/current/).
    * Watch our video talk
      [Introducing Kafka Streams, the new stream processing library of Apache Kafka](https://www.youtube.com/watch?v=o7zSLNiTZbA)
      ([slides](http://www.slideshare.net/MichaelNoll4/introducing-kafka-streams-the-new-stream-processing-library-of-apache-kafka-berlin-buzzwords-2016))
* Running into problems to use the demos and examples in this project?
    * First, you should check our [FAQ wiki](https://github.com/confluentinc/examples/wiki/FAQ).
    * If the FAQ doesn't help you, [create a new GitHub issue](https://github.com/confluentinc/examples/issues).
* Want to ask a question, report a bug in Kafka or its Kafka Streams API, request a new Kafka feature?
    * For general questions about Apache Kafka and Confluent Platform, please head over to the
      [Confluent mailing list](https://groups.google.com/forum/?pli=1#!forum/confluent-platform)
      or to the [Apache Kafka mailing lists](http://kafka.apache.org/contact).
    * For questions about the demos and examples in this repository:
        * Please check our [FAQ wiki](https://github.com/confluentinc/examples/wiki/FAQ) for an answer first.
        * If the FAQ doesn't help you, [create a new GitHub issue](https://github.com/confluentinc/examples/issues).<|MERGE_RESOLUTION|>--- conflicted
+++ resolved
@@ -4,13 +4,9 @@
 microservices using the Streams API of [Apache Kafka](http://kafka.apache.org/) aka Kafka Streams.
 
 For more information take a look at the
-<<<<<<< HEAD
 [**latest Confluent documentation on the Kafka Streams API**](http://docs.confluent.io/current/streams/), notably the
 [**Developer Guide**](http://docs.confluent.io/current/streams/developer-guide.html).
-=======
-[**Confluent 3.2.1 documentation on the Kafka Streams API**](http://docs.confluent.io/3.2.1/streams/), notably the
-[**Developer Guide**](http://docs.confluent.io/3.2.1/streams/developer-guide.html).
->>>>>>> d1adc4f7
+
 
 ---
 Table of Contents
@@ -334,11 +330,8 @@
 #
 $ mvn clean package
 
-<<<<<<< HEAD
 # >>> Creates target/streams-examples-3.3.0-SNAPSHOT-standalone.jar
-=======
-# >>> Creates target/streams-examples-3.2.1-standalone.jar
->>>>>>> d1adc4f7
+
 ```
 
 You can now run the example applications as follows:
@@ -346,11 +339,7 @@
 ```shell
 # Run an example application from the standalone jar.
 # Here: `WordCountLambdaExample`
-<<<<<<< HEAD
 $ java -cp target/streams-examples-3.3.0-SNAPSHOT-standalone.jar \
-=======
-$ java -cp target/streams-examples-3.2.1-standalone.jar \
->>>>>>> d1adc4f7
   io.confluent.examples.streams.WordCountLambdaExample
 ```
 
