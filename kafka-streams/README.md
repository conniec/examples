# Kafka Streams examples [![Build Status](https://travis-ci.org/confluentinc/examples.svg?branch=3.2.x)](https://travis-ci.org/confluentinc/examples)

This sub-folder contains code examples that demonstrate how to implement real-time applications and event-driven
microservices using the Streams API of [Apache Kafka](http://kafka.apache.org/) aka Kafka Streams.

For more information take a look at the
[**latest Confluent documentation on the Kafka Streams API**](http://docs.confluent.io/current/streams/), notably the
[**Developer Guide**](http://docs.confluent.io/current/streams/developer-guide.html).


---
Table of Contents

* [Available examples](#available-examples)
    * [Java](#examples-java)
    * [Scala](#examples-scala)
* [Requirements](#requirements)
    * [Apache Kafka](#requirements-kafka)
    * [Confluent Platform](#requirements-confluent-platform)
    * [Java](#requirements-java)
    * [Scala](#requirements-scala)
* [Packaging and running the examples](#packaging-and-running)
* [Development](#development)
* [Version Compatibility Matrix](#version-compatibility)
* [Where to find help](#help)

---


<a name="available-examples"/>

# Available examples

This repository has several branches to help you find the correct code examples for the version of Apache Kafka and/or
Confluent Platform that you are using.  See [Version Compatibility Matrix](#version-compatibility) below for details.

There are two kinds of examples:

* **Examples under [src/main/](src/main/)**: These examples are short and concise.  Also, you can interactively
  test-drive these examples, e.g. against a local Kafka cluster.  If you want to actually run these examples, then you
  must first install and run Apache Kafka and friends, which we describe in section
  [Packaging and running the examples](#packaging-and-running).  Each example also states its exact requirements and
  instructions at the very top.
* **Examples under [src/test/](src/test/)**: These examples are a bit longer because they implement integration tests
  that demonstrate end-to-end data pipelines.  Here, we use a testing framework to automatically spawn embedded Kafka
  clusters, feed input data to them (using the standard Kafka producer client), process the data using Kafka Streams,
  and finally read and verify the output results (using the standard Kafka consumer client).
  These examples are also a good starting point to learn how to implement your own end-to-end integration tests.


<a name="examples-java"/>

## Java

> Note: We use the label "Lambda" to denote examples that make use of lambda expressions and thus require Java 8+.

* [WordCountLambdaExample](src/main/java/io/confluent/examples/streams/WordCountLambdaExample.java)
  -- demonstrates, using the Kafka Streams DSL, how to implement the WordCount program that computes a simple word
  occurrence histogram from an input text.
* [MapFunctionLambdaExample](src/main/java/io/confluent/examples/streams/MapFunctionLambdaExample.java)
  -- demonstrates how to perform stateless transformations via map functions, using the Kafka Streams DSL
  (see also the Scala variant
  [MapFunctionScalaExample](src/main/scala/io/confluent/examples/streams/MapFunctionScalaExample.scala))
* [SessionWindowsExample](src/main/java/io/confluent/examples/streams/SessionWindowsExample.java)
  -- demonstrates how to perform user behavior analysis through sessionization of user events
* [SumLambdaExample](src/main/java/io/confluent/examples/streams/SumLambdaExample.java)
  -- demonstrates how to perform stateful transformations via `reduce`, using the Kafka Streams DSL
* [PageViewRegionLambdaExample](src/main/java/io/confluent/examples/streams/PageViewRegionLambdaExample.java)
  -- demonstrates how to perform a join between a `KStream` and a `KTable`, i.e. an example of a stateful computation
    * Variant: [PageViewRegionExample](src/main/java/io/confluent/examples/streams/PageViewRegionExample.java),
      which implements the same example but without lambda expressions and thus works with Java 7+.
* Working with data in Apache Avro format (see also the end-to-end demos under integration tests below):
    * Generic Avro:
      [PageViewRegionLambdaExample](src/main/java/io/confluent/examples/streams/PageViewRegionLambdaExample.java)
      (Java 8+) and
      [PageViewRegionExample](src/main/java/io/confluent/examples/streams/PageViewRegionExample.java) (Java 7+)
    * Specific Avro:
      [WikipediaFeedAvroLambdaExample](src/main/java/io/confluent/examples/streams/WikipediaFeedAvroLambdaExample.java)
      (Java 8+) and
      [WikipediaFeedAvroExample](src/main/java/io/confluent/examples/streams/WikipediaFeedAvroExample.java) (Java 7+)
* [SecureKafkaStreamsExample](src/main/java/io/confluent/examples/streams/SecureKafkaStreamsExample.java) (Java 7+)
  -- demonstrates how to configure Kafka Streams for secure stream processing (here: encrypting data-in-transit
  and enabling client authentication so that the Kafka Streams application authenticates itself to the Kafka brokers)
* [StateStoresInTheDSLIntegrationTest](src/test/java/io/confluent/examples/streams/StateStoresInTheDSLIntegrationTest.java) (Java 8+)
  -- demonstrates how to use state stores in the Kafka Streams DSL
* [WordCountInteractiveQueriesExample](src/main/java/io/confluent/examples/streams/interactivequeries/WordCountInteractiveQueriesExample.java) (Java 8+)
  -- demonstrates the Interactive Queries feature to locate and query state stores of a Kafka Streams application
  from other applications; here, we opted to use a REST API to implement the required RPC layer to allow applications to
  talk to each other
* [KafkaMusicExample](src/main/java/io/confluent/examples/streams/interactivequeries/kafkamusic/KafkaMusicExample.java) (Java 8+)
  -- demonstrates the building of a simple music charts application. Uses the Interactive Queries feature to query the state stores to get
  the latest top five songs. Demonstrates locating the KafkaStreams instance for a store and key and retrieving the values via a REST API
* [HandlingCorruptedInputRecordsIntegrationTest](src/test/java/io/confluent/examples/streams/HandlingCorruptedInputRecordsIntegrationTest.java)
  (Java 8+) -- demonstrates how to handle corrupt input records (think: poison pill messages)
* [MixAndMatchLambdaIntegrationTest](src/test/java/io/confluent/examples/streams/MixAndMatchLambdaIntegrationTest.java)
  (Java 8+) -- demonstrates how to mix and match the DSL and the Processor API via `KStream#transform()` and
  `KStream#process()`, which allow you to include custom `Transformer` and `Processor` implementations, respectively,
  within topologies defined via the DSL
* [ApplicationResetExample](src/main/java/io/confluent/examples/streams/ApplicationResetExample.java) (Java 8+)
  -- demonstrates the usage of the application reset tool (`bin/kafka-streams-application-reset`)
* [GlobalKTablesExample](src/main/java/io/confluent/examples/streams/GlobalKTablesExample.java) (Java 8+)
  -- demonstrates joining between `KStream` and `GlobalKTable`.
* And [further examples](src/main/java/io/confluent/examples/streams/).

We also provide several **integration tests**, which demonstrate end-to-end data pipelines.  Here, we spawn embedded Kafka
clusters and the [Confluent Schema Registry](https://github.com/confluentinc/schema-registry), feed input data to them
(using the standard Kafka producer client), process the data using Kafka Streams, and finally read and verify the output
results (using the standard Kafka consumer client).

> Tip: Run `mvn test` to launch the integration tests.

* [WordCountLambdaIntegrationTest](src/test/java/io/confluent/examples/streams/WordCountLambdaIntegrationTest.java)
* [WordCountInteractiveQueriesExampleTest](src/test/java/io/confluent/examples/streams/interactivequeries/WordCountInteractiveQueriesExampleTest.java)
* [EventDeduplicationLambdaIntegrationTest](src/test/java/io/confluent/examples/streams/EventDeduplicationLambdaIntegrationTest.java)
* [GlobalKTableExampleTest](src/test/java/io/confluent/examples/streams/GlobalKTablesExampleTest.java)
* [HandlingCorruptedInputRecordsIntegrationTest](src/test/java/io/confluent/examples/streams/HandlingCorruptedInputRecordsIntegrationTest.java)
* [KafkaMusicExampleTest](src/test/java/io/confluent/examples/streams/interactivequeries/kafkamusic/KafkaMusicExampleTest.java)
* [MapFunctionLambdaIntegrationTest](src/test/java/io/confluent/examples/streams/MapFunctionLambdaIntegrationTest.java)
* [MixAndMatchLambdaIntegrationTest](src/test/java/io/confluent/examples/streams/MixAndMatchLambdaIntegrationTest.java)
* [PassThroughIntegrationTest](src/test/java/io/confluent/examples/streams/PassThroughIntegrationTest.java)
* [SessionWindowsExampleTest](src/test/java/io/confluent/examples/streams/SessionWindowsExampleTest.java)
* [SumLambdaIntegrationTest](src/test/java/io/confluent/examples/streams/SumLambdaIntegrationTest.java)
* [StreamToStreamJoinIntegrationTest](src/test/java/io/confluent/examples/streams/StreamToStreamJoinIntegrationTest.java)
* [StreamToTableJoinIntegrationTest](src/test/java/io/confluent/examples/streams/StreamToTableJoinIntegrationTest.java)
* [TableToTableJoinIntegrationTest](src/test/java/io/confluent/examples/streams/TableToTableJoinIntegrationTest.java)
* [UserCountsPerRegionLambdaIntegrationTest](src/test/java/io/confluent/examples/streams/UserCountsPerRegionLambdaIntegrationTest.java)
* [GenericAvroIntegrationTest](src/test/java/io/confluent/examples/streams/GenericAvroIntegrationTest.java)
* [SpecificAvroIntegrationTest](src/test/java/io/confluent/examples/streams/SpecificAvroIntegrationTest.java)
* [ValidateStateWithInteractiveQueriesLambdaIntegrationTest](src/test/java/io/confluent/examples/streams/ValidateStateWithInteractiveQueriesLambdaIntegrationTest.java)


<a name="examples-scala"/>

## Scala

* [MapFunctionScalaExample](src/main/scala/io/confluent/examples/streams/MapFunctionScalaExample.scala)
  -- demonstrates how to perform simple, state-less transformations via map functions, using the Kafka Streams DSL
  (see also the Java variant
  [MapFunctionLambdaExample](src/main/java/io/confluent/examples/streams/MapFunctionLambdaExample.java))

We also provide several **integration tests**, which demonstrate end-to-end data pipelines.  Here, we spawn embedded Kafka
clusters and the [Confluent Schema Registry](https://github.com/confluentinc/schema-registry), feed input data to them
(using the standard Kafka producer client), process the data using Kafka Streams, and finally read and verify the output
results (using the standard Kafka consumer client).

> Tip: Run `mvn test` to launch the integration tests.

* [StreamToTableJoinScalaIntegrationTest](src/test/scala/io/confluent/examples/streams/StreamToTableJoinScalaIntegrationTest.scala)
* [WordCountScalaIntegrationTest](src/test/scala/io/confluent/examples/streams/WordCountScalaIntegrationTest.scala)
* [GenericAvroScalaIntegrationTest](src/test/scala/io/confluent/examples/streams/GenericAvroScalaIntegrationTest.scala)
* [ProbabilisticCountingScalaIntegrationTest](src/test/scala/io/confluent/examples/streams/ProbabilisticCountingScalaIntegrationTest.scala)
  -- demonstrates how to probabilistically count items in an input stream by implementing a custom state store
  ([CMSStore](src/main/scala/io/confluent/examples/streams/algebird/CMSStore.scala)) that is backed by a
  [Count-Min Sketch](https://en.wikipedia.org/wiki/Count%E2%80%93min_sketch) data structure (with the CMS implementation
  of [Twitter Algebird](https://github.com/twitter/algebird))
* [SpecificAvroScalaIntegrationTest](src/test/scala/io/confluent/examples/streams/SpecificAvroScalaIntegrationTest.scala)


<a name="requirements"/>

# Requirements

<a name="requirements-kafka"/>

## Apache Kafka

The code in this repository requires Apache Kafka 0.10+ because from this point onwards Kafka includes its
[Kafka Streams](https://github.com/apache/kafka/tree/trunk/streams) library.
See [Version Compatibility Matrix](#version-compatibility) for further details, as different branches of this
repository may have different Kafka requirements.

> **For the `master` branch:** To build a development version, you typically need the latest `trunk` version of Apache Kafka
> (cf. `kafka.version` in [pom.xml](pom.xml) for details).  The following instructions will build and locally install
> the latest `trunk` Kafka version:
>
> ```shell
> $ git clone git@github.com:apache/kafka.git
> $ cd kafka
> $ git checkout trunk
>
> # Bootstrap gradle wrapper
> $ gradle
>
> # Now build and install Kafka locally
> $ ./gradlew clean installAll
> ```

<a name="requirements-confluent-platform"/>

## Confluent Platform

<<<<<<< HEAD
The code in this repository requires [schema-registry](https://github.com/confluentinc/schema-registry) from the Confluent Platform.
=======
The code in this repository requires [Confluent Schema Registry](https://github.com/confluentinc/schema-registry).
And to build Confluent Schema Registry in its development version, further dependencies of Confluent Platform are needed (e.g.
[Confluent Common](https://github.com/confluentinc/common) and
[Confluent Rest Utils](https://github.com/confluentinc/rest-utils), 
please read its own [README](https://github.com/confluentinc/schema-registry) file for details).
>>>>>>> cc9312fb
See [Version Compatibility Matrix](#version-compatibility) for further details, as different branches of this
repository may have different Confluent Platform requirements.

* [Confluent Platform Quickstart](http://docs.confluent.io/current/quickstart.html) (how to download and install)
* [Confluent Platform documentation](http://docs.confluent.io/current/)

> **For the `master` branch:** To build a development version, you typically need the latest `master` version of Confluent Platform's
> Schema Registry (cf. `confluent.version` in [pom.xml](pom.xml) for details). The following instructions will build and locally install
> the latest `master` Schema Registry version:
>
> ```shell
<<<<<<< HEAD
=======
> $ git clone https://github.com/confluentinc/common.git
> $ cd common
> $ git checkout master
>
> # Build and install common locally
> $ mvn -DskipTests=true clean install
>
> $ git clone https://github.com/confluentinc/rest-utils.git
> $ cd rest-utils
> $ git checkout master
>
> # Build and install rest-utils locally
> $ mvn -DskipTests=true clean install
>
>>>>>>> cc9312fb
> $ git clone https://github.com/confluentinc/schema-registry.git
> $ cd schema-registry
> $ git checkout master
>
> # Now build and install schema-registry locally
<<<<<<< HEAD
> $ mvn clean install
> ```

Note that to build schema-registry in its development version, further dependencies of Confluent Platform are needed (e.g.
[common](https://github.com/confluentinc/common) and
[rest-utils](https://github.com/confluentinc/rest-utils)). Please read its own [README](https://github.com/confluentinc/schema-registry)
file for details. Also, each example states its exact requirements at the very top.
=======
> $ mvn -DskipTests=true clean install
> ```

Also, each example states its exact requirements at the very top.
>>>>>>> cc9312fb


<a name="requirements-java"/>

## Java 8

Some code examples require Java 8, primarily because of the usage of
[lambda expressions](https://docs.oracle.com/javase/tutorial/java/javaOO/lambdaexpressions.html).

IntelliJ IDEA users:

* Open _File > Project structure_
* Select "Project" on the left.
    * Set "Project SDK" to Java 1.8.
    * Set "Project language level" to "8 - Lambdas, type annotations, etc."


<a name="requirements-scala"/>

## Scala

> Scala is required only for the Scala examples in this repository.  If you are a Java developer you can safely ignore
> this section.

If you want to experiment with the Scala examples in this repository, you need a version of Scala that supports Java 8
and SAM / Java lambda (e.g. Scala 2.11 with `-Xexperimental` compiler flag, or 2.12).


<a name="packaging-and-running"/>

# Packaging and running the examples

> **Tip:** If you only want to run the integration tests (`mvn test`), then you do not need to package or install
> anything -- just run `mvn test`.  The instructions below are only needed if you want to interactively test-drive the
> examples under [src/main/](src/main/).

The first step is to install and run a Kafka cluster, which must consist of at least one Kafka broker as well as
at least one ZooKeeper instance.  Some examples may also require a running instance of Confluent schema registry.
The [Confluent Platform Quickstart](http://docs.confluent.io/current/quickstart.html) guide provides the full
details.

In a nutshell:

```shell
# Start ZooKeeper
$ ./bin/zookeeper-server-start ./etc/kafka/zookeeper.properties

# In a separate terminal, start Kafka broker
$ ./bin/kafka-server-start ./etc/kafka/server.properties

# In a separate terminal, start Confluent schema registry
$ ./bin/schema-registry-start ./etc/schema-registry/schema-registry.properties

# Again, please refer to the Confluent Platform Quickstart for details such as
# how to download Confluent Platform, how to stop the above three services, etc.
```

> Tip:  You can also run `mvn test`, which executes the included integration tests.  These tests spawn embedded Kafka
> clusters to showcase the Kafka Streams functionality end-to-end.  The benefit of the integration tests is that you
> don't need to install and run a Kafka cluster yourself.

If you want to run the examples against a Kafka cluster, you may want to create a standalone jar ("fat jar") of the
Kafka Streams examples via:

```shell
# Create a standalone jar
#
# Tip: You can also disable the test suite (e.g. to speed up the packaging
#      or to lower JVM memory usage) if needed:
#
#     $ mvn -DskipTests=true clean package
#
$ mvn clean package

# >>> Creates target/streams-examples-3.5.0-SNAPSHOT-standalone.jar

```

You can now run the example applications as follows:

```shell
# Run an example application from the standalone jar.
# Here: `WordCountLambdaExample`
$ java -cp target/streams-examples-3.5.0-SNAPSHOT-standalone.jar \
  io.confluent.examples.streams.WordCountLambdaExample
```

The application will try to read from the specified input topic (in the above example it is ``TextLinesTopic``), 
execute the processing logic, and then try to write back to the specified output topic (in the above example it is ``WordsWithCountsTopic``).
In order to observe the expected output stream, you will need to start a console producer to send messages into the input topic
and start a console consumer to continuously read from the output topic. More details in how to run the examples can be found
in the [java docs](src/main/java/io/confluent/examples/streams/WordCountLambdaExample.java#L29) of each example code.

If you want to turn on log4j while running your example application, you can edit the [log4j.properties](src/main/resources/log4j.properties) file 
and then execute as follows:

```shell
# Run an example application from the standalone jar.
# Here: `WordCountLambdaExample`
$ java -cp target/streams-examples-3.5.0-SNAPSHOT-standalone.jar \
  -Dlog4j.configuration=file:src/main/resources/log4j.properties \
  io.confluent.examples.streams.WordCountLambdaExample
```

Keep in mind that the machine on which you run the command above must have access to the Kafka/ZK clusters you
configured in the code examples.  By default, the code examples assume the Kafka cluster is accessible via
`localhost:9092` (aka Kafka's ``bootstrap.servers`` parameter) and the ZooKeeper ensemble via `localhost:2181`.
You can override the default ``bootstrap.servers`` parameter through a command line argument.



<a name="development"/>

# Development

This project uses the standard maven lifecycle and commands such as:

```shell
$ mvn compile # This also generates Java classes from the Avro schemas
$ mvn test    # Runs unit and integration tests
```


<a name="version-compatibility"/>

# Version Compatibility Matrix

| Branch (this repo)                                                             | Apache Kafka      | Confluent Platform | Notes                                                                                 |
| -------------------------------------------------------------------------------|-------------------|--------------------|---------------------------------------------------------------------------------------|
| [master](../../../tree/master/kafka-streams)                                   | 0.11.1.0-SNAPSHOT | 3.5.0-SNAPSHOT     | You must manually build the `trunk` version of Apache Kafka and the `master` version of Confluent Platform.  See instructions above. |
| [3.4.x](../../../tree/3.4.x/kafka-streams)                                     | 0.11.0.0(-cp1)    | 3.4.0              | Works out of the box                                                                  |
| [3.3.x](../../../tree/3.3.x/kafka-streams)                                     | 0.11.0.0(-cp1)    | 3.3.0              | Works out of the box                                                                  |
| [3.2.x](../../../tree/3.2.x/kafka-streams)                                     | 0.10.2.1(-cp1)    | 3.2.1              | Works out of the box                                                                  |
| [3.1.x](../../../tree/3.1.x/kafka-streams)                                     | 0.10.1.1 [preferred], 0.10.1.0(-cp2)    | 3.1.1              | Works out of the box                                                                  |
| [kafka-0.10.0.1-cp-3.0.1](../../../tree/kafka-0.10.0.1-cp-3.0.1/kafka-streams) | 0.10.0.1(-cp1)    | 3.0.1              | Works out of the box                                                                  |
| [kafka-0.10.0.0-cp-3.0.0](../../../tree/kafka-0.10.0.0-cp-3.0.0/kafka-streams) | 0.10.0.0(-cp1)    | 3.0.0              | Works out of the box                                                                  |

The `master` branch of this repository represents active development, and may require additional steps on your side to
make it compile.  Check this README as well as [pom.xml](pom.xml) for any such information.


<a name="help"/>

# Where to find help

* Looking for documentation on Apache Kafka's Streams API?
    * We recommend to read the [Kafka Streams chapter](http://docs.confluent.io/current/streams/) in the
      [Confluent Platform documentation](http://docs.confluent.io/current/).
    * Watch our video talk
      [Introducing Kafka Streams, the new stream processing library of Apache Kafka](https://www.youtube.com/watch?v=o7zSLNiTZbA)
      ([slides](http://www.slideshare.net/MichaelNoll4/introducing-kafka-streams-the-new-stream-processing-library-of-apache-kafka-berlin-buzzwords-2016))
* Running into problems to use the demos and examples in this project?
    * First, you should check our [FAQ wiki](https://github.com/confluentinc/examples/wiki/FAQ).
    * If the FAQ doesn't help you, [create a new GitHub issue](https://github.com/confluentinc/examples/issues).
* Want to ask a question, report a bug in Kafka or its Kafka Streams API, request a new Kafka feature?
    * For general questions about Apache Kafka and Confluent Platform, please head over to the
      [Confluent mailing list](https://groups.google.com/forum/?pli=1#!forum/confluent-platform)
      or to the [Apache Kafka mailing lists](http://kafka.apache.org/contact).
    * For questions about the demos and examples in this repository:
        * Please check our [FAQ wiki](https://github.com/confluentinc/examples/wiki/FAQ) for an answer first.
        * If the FAQ doesn't help you, [create a new GitHub issue](https://github.com/confluentinc/examples/issues).<|MERGE_RESOLUTION|>--- conflicted
+++ resolved
@@ -189,15 +189,11 @@
 
 ## Confluent Platform
 
-<<<<<<< HEAD
-The code in this repository requires [schema-registry](https://github.com/confluentinc/schema-registry) from the Confluent Platform.
-=======
 The code in this repository requires [Confluent Schema Registry](https://github.com/confluentinc/schema-registry).
 And to build Confluent Schema Registry in its development version, further dependencies of Confluent Platform are needed (e.g.
 [Confluent Common](https://github.com/confluentinc/common) and
 [Confluent Rest Utils](https://github.com/confluentinc/rest-utils), 
 please read its own [README](https://github.com/confluentinc/schema-registry) file for details).
->>>>>>> cc9312fb
 See [Version Compatibility Matrix](#version-compatibility) for further details, as different branches of this
 repository may have different Confluent Platform requirements.
 
@@ -209,8 +205,6 @@
 > the latest `master` Schema Registry version:
 >
 > ```shell
-<<<<<<< HEAD
-=======
 > $ git clone https://github.com/confluentinc/common.git
 > $ cd common
 > $ git checkout master
@@ -225,26 +219,15 @@
 > # Build and install rest-utils locally
 > $ mvn -DskipTests=true clean install
 >
->>>>>>> cc9312fb
 > $ git clone https://github.com/confluentinc/schema-registry.git
 > $ cd schema-registry
 > $ git checkout master
 >
 > # Now build and install schema-registry locally
-<<<<<<< HEAD
-> $ mvn clean install
-> ```
-
-Note that to build schema-registry in its development version, further dependencies of Confluent Platform are needed (e.g.
-[common](https://github.com/confluentinc/common) and
-[rest-utils](https://github.com/confluentinc/rest-utils)). Please read its own [README](https://github.com/confluentinc/schema-registry)
-file for details. Also, each example states its exact requirements at the very top.
-=======
 > $ mvn -DskipTests=true clean install
 > ```
 
 Also, each example states its exact requirements at the very top.
->>>>>>> cc9312fb
 
 
 <a name="requirements-java"/>
