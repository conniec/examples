<?xml version="1.0" encoding="UTF-8"?>
<project xmlns="http://maven.apache.org/POM/4.0.0"
         xmlns:xsi="http://www.w3.org/2001/XMLSchema-instance"
         xsi:schemaLocation="http://maven.apache.org/POM/4.0.0 http://maven.apache.org/xsd/maven-4.0.0.xsd">
    <modelVersion>4.0.0</modelVersion>

    <groupId>io.confluent</groupId>
    <artifactId>streams-examples</artifactId>
    <packaging>jar</packaging>
<<<<<<< HEAD
    <version>3.5.0-SNAPSHOT</version>
=======
    <version>3.4.0</version>
>>>>>>> 7ab40845

    <organization>
        <name>Confluent, Inc.</name>
        <url>http://confluent.io</url>
    </organization>
    <url>http://confluent.io</url>
    <description>
        Kafka Streams examples
    </description>

    <licenses>
        <license>
            <name>Apache License 2.0</name>
            <url>http://www.apache.org/licenses/LICENSE-2.0.html</url>
            <distribution>repo</distribution>
        </license>
    </licenses>

    <repositories>
        <repository>
            <id>confluent</id>
            <url>http://packages.confluent.io/maven/</url>
        </repository>
    </repositories>

    <properties>
        <java.version>1.8</java.version>
        <kafka.version>0.11.0.0-cp1</kafka.version>
        <kafka.scala.version>2.11</kafka.scala.version>
        <scala.version>${kafka.scala.version}.8</scala.version>
<<<<<<< HEAD
        <confluent.version>3.5.0-SNAPSHOT</confluent.version>
=======
        <confluent.version>3.4.0</confluent.version>
>>>>>>> 7ab40845
        <scalatest.version>2.2.6</scalatest.version>
        <algebird.version>0.13.0</algebird.version>
        <avro.version>1.8.2</avro.version>
        <chill.version>0.9.2</chill.version>
        <jetty.version>9.2.12.v20150709</jetty.version>
        <jackson.version>2.8.8</jackson.version>
        <jersey.version>2.25</jersey.version>
        <project.build.sourceEncoding>UTF-8</project.build.sourceEncoding>
    </properties>

    <dependencies>
        <dependency>
            <groupId>io.confluent</groupId>
            <artifactId>kafka-streams-avro-serde</artifactId>
            <version>${confluent.version}</version>
        </dependency>
        <dependency>
            <groupId>io.confluent</groupId>
            <artifactId>kafka-avro-serializer</artifactId>
            <version>${confluent.version}</version>
        </dependency>
        <dependency>
            <groupId>io.confluent</groupId>
            <artifactId>kafka-schema-registry-client</artifactId>
            <version>${confluent.version}</version>
        </dependency>
        <dependency>
            <groupId>org.apache.kafka</groupId>
            <artifactId>kafka-clients</artifactId>
            <version>${kafka.version}</version>
        </dependency>
        <dependency>
            <groupId>org.apache.kafka</groupId>
            <artifactId>kafka-streams</artifactId>
            <version>${kafka.version}</version>
        </dependency>
        <dependency>
            <groupId>org.apache.avro</groupId>
            <artifactId>avro</artifactId>
            <version>${avro.version}</version>
        </dependency>
        <dependency>
            <groupId>org.apache.avro</groupId>
            <artifactId>avro-maven-plugin</artifactId>
            <version>${avro.version}</version>
        </dependency>
        <dependency>
            <groupId>org.scala-lang</groupId>
            <artifactId>scala-library</artifactId>
            <!-- This version must be compatible with the Scala version of the Kafka dependency. -->
            <version>${scala.version}</version>
        </dependency>
        <dependency>
            <!-- This could be a test-only dependency, but we keep it a compile dependency so that
                 users are able to package the examples via `mvn package` and actually run the examples
                 against a Kafka cluster. -->
            <groupId>com.101tec</groupId>
            <artifactId>zkclient</artifactId>
            <version>0.9</version>
        </dependency>

        <dependency>
            <groupId>javax.ws.rs</groupId>
            <artifactId>javax.ws.rs-api</artifactId>
            <version>2.0.1</version>
        </dependency>
        <dependency>
            <groupId>org.eclipse.jetty</groupId>
            <artifactId>jetty-server</artifactId>
            <version>${jetty.version}</version>
        </dependency>
        <dependency>
            <groupId>org.eclipse.jetty</groupId>
            <artifactId>jetty-servlet</artifactId>
            <version>${jetty.version}</version>
        </dependency>
        <dependency>
            <groupId>org.glassfish.jersey.containers</groupId>
            <artifactId>jersey-container-servlet-core</artifactId>
            <version>${jersey.version}</version>
        </dependency>
        <dependency>
            <groupId>org.glassfish.jersey.media</groupId>
            <artifactId>jersey-media-json-jackson</artifactId>
            <version>${jersey.version}</version>
        </dependency>
        <dependency>
            <groupId>com.fasterxml.jackson.core</groupId>
            <artifactId>jackson-annotations</artifactId>
            <version>${jackson.version}</version>
        </dependency>

        <dependency>
            <groupId>com.twitter</groupId>
            <artifactId>algebird-core_${kafka.scala.version}</artifactId>
            <version>${algebird.version}</version>
        </dependency>
        <dependency>
            <groupId>com.twitter</groupId>
            <artifactId>chill_${kafka.scala.version}</artifactId>
            <version>${chill.version}</version>
        </dependency>

        <!-- Test dependencies -->
        <dependency>
            <groupId>junit</groupId>
            <artifactId>junit</artifactId>
            <version>4.12</version>
            <scope>test</scope>
        </dependency>
        <dependency>
            <groupId>org.assertj</groupId>
            <artifactId>assertj-core</artifactId>
            <version>3.3.0</version>
            <scope>test</scope>
        </dependency>
        <dependency>
            <groupId>org.mockito</groupId>
            <artifactId>mockito-core</artifactId>
            <version>2.7.14</version>
        </dependency>
        <dependency>
            <groupId>org.apache.kafka</groupId>
            <artifactId>kafka_${kafka.scala.version}</artifactId>
            <version>${kafka.version}</version>
            <scope>test</scope>
        </dependency>
        <dependency>
            <groupId>org.apache.kafka</groupId>
            <artifactId>kafka_${kafka.scala.version}</artifactId>
            <version>${kafka.version}</version>
            <classifier>test</classifier>
            <scope>test</scope>
        </dependency>
        <dependency>
            <groupId>org.apache.kafka</groupId>
            <artifactId>kafka-clients</artifactId>
            <version>${kafka.version}</version>
            <classifier>test</classifier>
            <scope>test</scope>
        </dependency>
        <dependency>
            <groupId>org.apache.kafka</groupId>
            <artifactId>kafka-streams</artifactId>
            <version>${kafka.version}</version>
            <classifier>test</classifier>
            <scope>test</scope>
        </dependency>
        <dependency>
            <groupId>org.apache.curator</groupId>
            <artifactId>curator-test</artifactId>
            <version>2.9.0</version>
            <scope>test</scope>
        </dependency>
        <dependency>
            <groupId>io.confluent</groupId>
            <artifactId>kafka-schema-registry</artifactId>
            <version>${confluent.version}</version>
            <scope>test</scope>
        </dependency>
        <dependency>
            <groupId>io.confluent</groupId>
            <artifactId>kafka-schema-registry</artifactId>
            <version>${confluent.version}</version>
            <!-- Required for e.g. schema registry's RestApp -->
            <classifier>tests</classifier>
            <scope>test</scope>
        </dependency>

        <!-- The following dependencies on ScalaTest are only required for the Scala tests
             under src/test/scala/.  They are not required for Java code/tests.
        -->
        <dependency>
            <!-- This is a compile-time dependency but included only for scalatest below,
                 so still list it under test dependencies. -->
            <groupId>org.scalactic</groupId>
            <artifactId>scalactic_${kafka.scala.version}</artifactId>
            <version>${scalatest.version}</version>
        </dependency>
        <dependency>
            <groupId>org.scalatest</groupId>
          <artifactId>scalatest_${kafka.scala.version}</artifactId>
          <version>${scalatest.version}</version>
          <scope>test</scope>
      </dependency>
    </dependencies>

    <build>

        <pluginManagement>
            <plugins>
                <plugin>
                    <groupId>net.alchim31.maven</groupId>
                    <artifactId>scala-maven-plugin</artifactId>
                    <version>3.2.1</version>
                    <configuration>
                        <scalaCompatVersion>${kafka.scala.version}</scalaCompatVersion>
                        <scalaVersion>${scala.version}</scalaVersion>
                    </configuration>
                </plugin>
            </plugins>
        </pluginManagement>

        <plugins>

            <!--
                Add Scala sources and tests to project.
                See http://www.mojohaus.org/build-helper-maven-plugin/usage.html
            -->
            <plugin>
                <groupId>org.codehaus.mojo</groupId>
                <artifactId>build-helper-maven-plugin</artifactId>
                <version>1.10</version>
                <executions>
                    <execution>
                        <id>add-source</id>
                        <phase>generate-sources</phase>
                        <goals>
                            <goal>add-source</goal>
                        </goals>
                        <configuration>
                            <sources>
                                <source>src/main/scala</source>
                            </sources>
                        </configuration>
                    </execution>
                    <execution>
                        <id>add-test-source</id>
                        <phase>generate-test-sources</phase>
                        <goals>
                            <goal>add-test-source</goal>
                        </goals>
                        <configuration>
                            <sources>
                                <source>src/test/scala</source>
                            </sources>
                        </configuration>
                    </execution>
                </executions>
            </plugin>

            <!-- See http://davidb.github.io/scala-maven-plugin/usage.html -->
            <plugin>
                <groupId>net.alchim31.maven</groupId>
                <artifactId>scala-maven-plugin</artifactId>
                <version>3.2.1</version>
                <configuration>
                    <args>
                        <!--
                           In combination with Scala 2.11, `-Xexperimental` enables SAM
                           for Java 8 lambda support.  Make sure `kafka.scala.version`
                           is set to `2.11`, not `2.10`.
                        -->
                        <arg>-Xexperimental</arg>
                        <!-- Emit warning and location for usages of features that should be imported explicitly. -->
                        <arg>-feature</arg>
                        <!-- Emit warning and location for usages of deprecated APIs. -->
                        <arg>-deprecation</arg>
                        <!-- Enable additional warnings where generated code depends on assumptions. -->
                        <arg>-unchecked</arg>
                        <!-- Enable recommended additional warnings. -->
                        <arg>-Xlint</arg>
                        <!-- Warn if an argument list is modified to match the receiver. -->
                        <arg>-Ywarn-adapted-args</arg>
                        <arg>-Ywarn-dead-code</arg>
                    </args>
                </configuration>
                <executions>
                    <execution>
                        <goals>
                            <goal>compile</goal>
                            <goal>testCompile</goal>
                        </goals>
                    </execution>
                </executions>
            </plugin>

            <plugin>
                <groupId>org.apache.maven.plugins</groupId>
                <artifactId>maven-compiler-plugin</artifactId>
                <version>3.3</version>
                <inherited>true</inherited>
                <configuration>
                    <source>${java.version}</source>
                    <target>${java.version}</target>
                </configuration>
            </plugin>

            <plugin>
                <groupId>org.apache.avro</groupId>
                <artifactId>avro-maven-plugin</artifactId>
                <version>${avro.version}</version>
                <executions>
                    <execution>
                        <phase>generate-sources</phase>
                        <goals>
                            <goal>schema</goal>
                        </goals>
                        <configuration>
                            <sourceDirectory>src/main/resources/avro/io/confluent/examples/streams</sourceDirectory>
                            <outputDirectory>${project.build.directory}/generated-sources</outputDirectory>
                            <stringType>String</stringType>
                        </configuration>
                    </execution>
                </executions>
            </plugin>

            <plugin>
                <groupId>org.apache.maven.plugins</groupId>
                <artifactId>maven-assembly-plugin</artifactId>
                <version>2.5.2</version>
                <configuration>
                    <descriptors>
                        <descriptor>src/assembly/standalone.xml</descriptor>
                    </descriptors>
                    <archive>
                        <manifest>
                            <mainClass>io.confluent.kafka.schemaregistry.rest.SchemaRegistryMain</mainClass>
                        </manifest>
                    </archive>
                    <attach>false</attach>
                </configuration>
                <executions>
                    <execution>
                        <id>make-assembly</id>
                        <phase>package</phase>
                        <goals>
                            <goal>single</goal>
                        </goals>
                    </execution>
                </executions>
            </plugin>

            <plugin>
                <groupId>org.apache.maven.plugins</groupId>
                <artifactId>maven-surefire-plugin</artifactId>
                <version>2.19.1</version>
                <configuration>
                    <forkCount>1</forkCount>
                    <reuseForks>false</reuseForks>
                </configuration>
            </plugin>

            <plugin>
                <!--
                   See https://wiki.jasig.org/display/LIC/maven-notice-plugin
                   In a nutshell: `mvn notice:check` and `mvn notice:generate`
                -->
                <groupId>org.jasig.maven</groupId>
                <artifactId>maven-notice-plugin</artifactId>
                <version>1.0.6.1</version>
                <configuration>
                    <licenseMapping>
                        <param>../license-mappings.xml</param>
                    </licenseMapping>
                </configuration>
            </plugin>

        </plugins>

    </build>

</project><|MERGE_RESOLUTION|>--- conflicted
+++ resolved
@@ -7,11 +7,7 @@
     <groupId>io.confluent</groupId>
     <artifactId>streams-examples</artifactId>
     <packaging>jar</packaging>
-<<<<<<< HEAD
     <version>3.5.0-SNAPSHOT</version>
-=======
-    <version>3.4.0</version>
->>>>>>> 7ab40845
 
     <organization>
         <name>Confluent, Inc.</name>
@@ -42,11 +38,7 @@
         <kafka.version>0.11.0.0-cp1</kafka.version>
         <kafka.scala.version>2.11</kafka.scala.version>
         <scala.version>${kafka.scala.version}.8</scala.version>
-<<<<<<< HEAD
         <confluent.version>3.5.0-SNAPSHOT</confluent.version>
-=======
-        <confluent.version>3.4.0</confluent.version>
->>>>>>> 7ab40845
         <scalatest.version>2.2.6</scalatest.version>
         <algebird.version>0.13.0</algebird.version>
         <avro.version>1.8.2</avro.version>
